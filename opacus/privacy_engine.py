--- conflicted
+++ resolved
@@ -2,11 +2,6 @@
 # Copyright (c) Facebook, Inc. and its affiliates. All Rights Reserved
 from typing import List, Optional
 
-<<<<<<< HEAD
-import torch
-from torch.utils.data import DataLoader
-=======
->>>>>>> c2499d96
 from opacus.accountants import RDPAccountant
 from opacus.accountants.rdp import get_noise_multiplier
 from opacus.data_loader import DPDataLoader
@@ -23,6 +18,7 @@
 from torch.utils.data import DataLoader
 from opacus.data_loader import DPDataLoader
 import warnings
+import torch
 
 
 def forbid_accumulation_hook(module: nn.Module, _):
@@ -83,6 +79,7 @@
         """
         ModuleValidator.validate(module, raise_if_error=True)
 
+    # TODO: add * syntax for keyword args
     def make_private(
         self,
         module: nn.Module,
@@ -92,22 +89,15 @@
         max_grad_norm: float,
         batch_first: bool = True,
         loss_reduction: str = "mean",
-<<<<<<< HEAD
-        noise_seed: Optional[int] = None,
-=======
+        noise_seed: Optional[int] = None,
         poisson_sampling: bool = True,
         try_fix_incompatible_modules: bool = False,
->>>>>>> c2499d96
     ):
         distributed = type(module) is DPDDP
 
-<<<<<<< HEAD
         if noise_seed and self.secure_mode:
             raise ValueError("Passing seed is prohibited in secure mode")
 
-        module = self._prepare_model(module, batch_first, loss_reduction)
-        data_loader = self._prepare_data_loader(data_loader)
-=======
         module = self._prepare_model(
             module, batch_first, loss_reduction, try_fix_incompatible_modules
         )
@@ -116,7 +106,6 @@
             data_loader = self._prepare_data_loader(
                 data_loader, distributed=distributed
             )
->>>>>>> c2499d96
 
         sample_rate = 1 / len(data_loader)
         expected_batch_size = int(len(data_loader.dataset) * sample_rate)
@@ -127,9 +116,7 @@
             max_grad_norm=max_grad_norm,
             expected_batch_size=expected_batch_size,
             loss_reduction=loss_reduction,
-<<<<<<< HEAD
             noise_seed=noise_seed,
-=======
             distributed=distributed,
         )
 
@@ -155,10 +142,14 @@
         max_grad_norms: float,
         batch_first: bool = True,
         loss_reduction: str = "mean",
+        noise_seed: Optional[int] = None,
         poisson_sampling: bool = True,
         try_fix_incompatible_modules: bool = False,
     ):
         distributed = type(module) is DPDDP
+
+        if noise_seed and self.secure_mode:
+            raise ValueError("Passing seed is prohibited in secure mode")
 
         module = self._prepare_model(
             module, batch_first, loss_reduction, try_fix_incompatible_modules
@@ -181,8 +172,8 @@
             max_grad_norms=max_grad_norms,
             expected_batch_size=expected_batch_size,
             loss_reduction=loss_reduction,
+            noise_seed=noise_seed,
             distributed=distributed,
->>>>>>> c2499d96
         )
 
         if distributed:
@@ -216,6 +207,7 @@
         max_grad_norm: float,
         batch_first: bool = True,
         loss_reduction: str = "mean",
+        noise_seed: Optional[int] = None,
         try_fix_incompatible_modules: bool = False,
         alphas: Optional[List[float]] = None,
         sigma_min: Optional[float] = None,
@@ -239,6 +231,7 @@
             max_grad_norm=max_grad_norm,
             batch_first=batch_first,
             loss_reduction=loss_reduction,
+            noise_seed=noise_seed,
             try_fix_incompatible_modules=try_fix_incompatible_modules,
         )
 
@@ -269,14 +262,19 @@
         max_grad_norm: float,
         expected_batch_size: int,
         loss_reduction: str = "mean",
-<<<<<<< HEAD
-        noise_seed: Optional[int] = None,
-=======
+        noise_seed: Optional[int] = None,
         distributed: bool = False,
     ) -> DPOptimizer:
         if isinstance(optimizer, DPOptimizer):
             # TODO: lol rename optimizer optimizer optimizer
             optimizer = optimizer.optimizer
+
+        generator = None
+        if self.secure_mode:
+            generator = self.secure_rng
+        elif noise_seed is not None:
+            generator = torch.Generator()
+            generator.manual_seed(noise_seed)
 
         if distributed:
             return DistributedDPOptimizer(
@@ -285,6 +283,7 @@
                 max_grad_norm=max_grad_norm,
                 expected_batch_size=expected_batch_size,
                 loss_reduction=loss_reduction,
+                generator=generator,
             )
         else:
             return DPOptimizer(
@@ -293,6 +292,7 @@
                 max_grad_norm=max_grad_norm,
                 expected_batch_size=expected_batch_size,
                 loss_reduction=loss_reduction,
+                generator=generator,
             )
 
     def _prepare_optimizer_per_layer(
@@ -302,14 +302,13 @@
         max_grad_norms: float,
         expected_batch_size: int,
         loss_reduction: str = "mean",
+        noise_seed: Optional[int] = None,
         distributed: bool = False,
->>>>>>> c2499d96
     ) -> DPOptimizer:
         if isinstance(optimizer, DPOptimizer):
             # TODO: lol rename optimizer optimizer optimizer
             optimizer = optimizer.optimizer
 
-<<<<<<< HEAD
         generator = None
         if self.secure_mode:
             generator = self.secure_rng
@@ -317,10 +316,9 @@
             generator = torch.Generator()
             generator.manual_seed(noise_seed)
 
-        return DPOptimizer(
-=======
-        return (DistributedPerLayerOptimizer if distributed else DPPerLayerOptimizer)(
->>>>>>> c2499d96
+        optim_class = DistributedPerLayerOptimizer if distributed else DPPerLayerOptimizer
+
+        return optim_class(
             optimizer=optimizer,
             noise_multiplier=noise_multiplier,
             max_grad_norms=max_grad_norms,
@@ -329,8 +327,7 @@
             generator=generator,
         )
 
-<<<<<<< HEAD
-    def _prepare_data_loader(self, data_loader: DataLoader) -> DataLoader:
+    def _prepare_data_loader(self, data_loader: DataLoader, distributed: bool) -> DataLoader:
         if isinstance(data_loader, DPDataLoader):
             return data_loader
 
@@ -338,13 +335,7 @@
         if self.secure_mode:
             generator = self.secure_rng
 
-        return DPDataLoader.from_data_loader(data_loader, generator=generator)
-=======
-    def _prepare_data_loader(
-        self, data_loader: DataLoader, distributed: bool
-    ) -> DataLoader:
-        return DPDataLoader.from_data_loader(data_loader, distributed=distributed)
->>>>>>> c2499d96
+        return DPDataLoader.from_data_loader(data_loader, generator=generator, distributed=distributed)
 
     # TODO: default delta value?
     def get_epsilon(self, delta, alphas=None):
