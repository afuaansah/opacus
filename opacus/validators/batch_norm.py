--- conflicted
+++ resolved
@@ -2,12 +2,7 @@
 # Copyright (c) Facebook, Inc. and its affiliates. All Rights Reserved
 
 import logging
-<<<<<<< HEAD
-import sys
 from typing import List, Union
-=======
-from typing import Union
->>>>>>> 6ae05e19
 
 import torch.nn as nn
 
